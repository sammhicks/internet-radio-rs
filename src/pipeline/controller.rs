use anyhow::Result;
<<<<<<< HEAD
use tokio::sync::mpsc;
=======
use gstreamer::prelude::*;
use std::sync::Arc;
use tokio::sync::{mpsc, watch};
>>>>>>> 6d155b0f

use super::playbin::Playbin;
use crate::{
    channel::Channel,
    config::Config,
    message::{Command, PlayerState},
    tag::Tag,
};

struct ChannelState {
    channel: Channel,
    index: usize,
}

impl ChannelState {
    fn goto_previous_track(&mut self, playbin: &Playbin) -> Result<()> {
        self.index = if self.index == 0 {
            self.channel.playlist.len() - 1
        } else {
            self.index - 1
        };

        self.update_url(playbin)
    }

    fn goto_next_track(&mut self, playbin: &Playbin) -> Result<()> {
        self.index += 1;
        if self.index == self.channel.playlist.len() {
            self.index = 0;
        }

        self.update_url(playbin)
    }

    fn update_url(&self, playbin: &Playbin) -> Result<()> {
        use anyhow::Context;
        self.channel
            .playlist
            .get(self.index)
            .context("Failed to get playlist item")
            .and_then(|entry| playbin.set_url(&entry.url))
    }
}

struct Controller {
    config: Config,
    playbin: Playbin,
    current_channel: Option<ChannelState>,
    current_state: PlayerState,
    new_state_tx: Option<watch::Sender<PlayerState>>,
}

impl Controller {
    fn play_pause(&mut self) -> Result<()> {
        if self.current_channel.is_some() {
            self.playbin.play_pause()
        } else {
            Ok(())
        }
    }

    fn goto_previous_track(&mut self) -> Result<()> {
        if let Some(current_channel) = &mut self.current_channel {
            current_channel.goto_previous_track(&self.playbin)?;
            self.broadcast_new_track();
        }
        Ok(())
    }

    fn goto_next_track(&mut self) -> Result<()> {
        if let Some(current_channel) = &mut self.current_channel {
            current_channel.goto_next_track(&self.playbin)?;
            self.broadcast_new_track();
        }
        Ok(())
    }

    fn play_error(&mut self) {
        self.current_channel = None;
        if let Some(url) = &self.config.notifications.error {
            if let Err(err) = self.playbin.set_url(&url) {
                log::error!("{:?}", err);
            }
        }
    }

    fn broadcast_new_track(&mut self) {
        self.current_state.current_track = Arc::new(None);
        self.broadcast_state_change();
    }

    fn broadcast_state_change(&mut self) {
        if let Some(new_state_tx) = &self.new_state_tx {
            if new_state_tx.broadcast(self.current_state.clone()).is_err() {
                self.new_state_tx = None;
            }
        }
    }

    fn handle_volume_change(&mut self, new_volume: i32) {
        self.current_state.volume = new_volume;
        self.broadcast_state_change();
    }

    fn play_channel(&mut self, mut new_channel: Channel) -> Result<()> {
        new_channel.start_with_notification(self.config.notifications.success.clone());

        match new_channel.playlist.get(0) {
            Some(entry) => {
                self.current_channel = Some(ChannelState {
                    channel: new_channel.clone(),
                    index: 0,
                });
                self.current_state.current_track = Arc::new(None);
                self.broadcast_state_change();
                self.playbin
                    .set_url(&entry.url)
                    .map(|()| log::info!("New Channel: {:?}", new_channel))
            }
            None => Err(anyhow::Error::msg("Empty Playlist")),
        }
    }

    fn handle_command(&mut self, command: Command) {
        if let Err(err) = match command {
            Command::SetChannel(index) => {
                if let Err(err) = Channel::load(&self.config.channels_directory, index)
                    .and_then(|new_channel| self.play_channel(new_channel))
                {
                    log::warn!("{:?}", err);
                    self.play_error();
                };
                Ok(())
            }
            Command::PlayPause => self.play_pause(),
            Command::PreviousItem => self.goto_previous_track(),
            Command::NextItem => self.goto_next_track(),
            Command::VolumeUp => self
                .playbin
                .change_volume(self.config.volume_offset_percent)
                .map(|new_volume| self.handle_volume_change(new_volume)),
            Command::VolumeDown => self
                .playbin
                .change_volume(-self.config.volume_offset_percent)
                .map(|new_volume| self.handle_volume_change(new_volume)),
            #[cfg(feature = "web_interface")]
            Command::SetVolume(volume) => self
                .playbin
                .set_volume(volume)
                .map(|new_volume| self.handle_volume_change(new_volume)),
            #[cfg(feature = "web_interface")]
            Command::PlayUrl(url) => self.play_channel(Channel {
                index: None,
                playlist: vec![crate::playlist::Entry {
                    is_notification: false,
                    title: None,
                    url,
                }],
            }),
        } {
            log::error!("{:?}", err);
        }
    }

    fn handle_gstreamer_message(&mut self, message: &gstreamer::Message) {
        use gstreamer::MessageView;
        match message.view() {
            MessageView::Buffering(b) => {
                #[allow(clippy::cast_possible_truncation, clippy::cast_sign_loss)]

                log::debug!("Buffering: {}", b.get_percent());

                self.current_state.buffering = b.get_percent() as u8;

                self.broadcast_state_change();
            }
            MessageView::Tag(tag) => {
                let mut new_tags = crate::message::TrackTags::default();
                for (i, (name, value)) in tag.get_tags().as_ref().iter().enumerate() {
                    let tag = Tag::from_value(name, &value);

                    log::debug!(
                        target: concat!(module_path!(), "::tag"),
                        "{} - {:?}",
                        i,
                        tag
                    );

                    match tag {
                        Ok(Tag::Title(title)) => new_tags.title = Some(title),
                        Ok(Tag::Artist(artist)) => new_tags.artist = Some(artist),
                        Ok(Tag::Album(album)) => new_tags.album = Some(album),
                        Ok(Tag::Genre(genre)) => new_tags.genre = Some(genre),
                        Ok(Tag::Image(image)) => new_tags.image = Some(image.unwrap()),
                        Ok(Tag::Unknown { .. }) => (),
                        Err(err) => log::error!("{:?}", err),
                    }
                }
                let should_display_tags = self
                    .current_channel
                    .as_ref()
                    .and_then(|channel| {
                        channel
                            .channel
                            .playlist
                            .get(channel.index)
                            .map(|entry| !entry.is_notification)
                    })
                    .unwrap_or(false);
                if should_display_tags && new_tags != crate::message::TrackTags::default() {
                    self.current_state.current_track = Arc::new(Some(new_tags));
                    self.broadcast_state_change();
                }
            }
            MessageView::StateChanged(state_change) => {
                if self.playbin.is_src_of(unsafe { *state_change.as_ptr() }) {
                    let new_state = state_change.get_current();

                    self.current_state.pipeline_state = new_state.into();

                    self.broadcast_state_change();

                    log::info!("{:?}", new_state);
                }
            }
            MessageView::Eos(..) => {
                if let Err(err) = self.goto_next_track() {
                    log::error!("{:?}", err);
                    self.play_error();
                }
            }
            MessageView::Error(err) => {
                let glib_err = err.get_error();
                if glib_err.is::<gstreamer::ResourceError>() {
                    log::error!("Resource not found: {:?}", err.get_error().to_string());
                }
                log::error!("{} ({:?})", err.get_error(), err.get_debug());
                self.play_error();
            }
            _ => (),
        }
    }
}

enum Message {
    Command(Command),
    GStreamerMessage(gstreamer::Message),
}

pub fn run(
    config: Config,
    commands: mpsc::UnboundedReceiver<Command>,
) -> Result<(
    impl std::future::Future<Output = Result<(), anyhow::Error>>,
    watch::Receiver<PlayerState>,
)> {
    let playbin = Playbin::new()?;
    let bus = playbin.bus()?;

    if let Some(url) = &config.notifications.success {
        if let Some(err) = playbin.set_url(url).err() {
            log::error!("{:?}", err);
        }
    }

    let current_state = playbin.state();

    let (new_state_tx, new_state_rx) = watch::channel(current_state.clone());

<<<<<<< HEAD
    let bus_stream = bus.stream().map(Message::GStreamerMessage);
=======
    let mut controller = Controller {
        config,
        playbin,
        current_channel: None,
        current_state,
        new_state_tx: Some(new_state_tx),
    };
>>>>>>> 6d155b0f

    Ok((
        async move {
            use tokio::stream::StreamExt;

            let commands = commands.map(Message::Command);

            let bus_stream = gstreamer::BusStream::new(&bus).map(Message::GStreamerMessage);

            let mut messages = commands.merge(bus_stream);

            while let Some(message) = messages.next().await {
                match message {
                    Message::Command(command) => controller.handle_command(command),
                    Message::GStreamerMessage(message) => {
                        controller.handle_gstreamer_message(&message)
                    }
                }
            }

            Ok(())
        },
        new_state_rx,
    ))
}<|MERGE_RESOLUTION|>--- conflicted
+++ resolved
@@ -1,11 +1,6 @@
 use anyhow::Result;
-<<<<<<< HEAD
-use tokio::sync::mpsc;
-=======
-use gstreamer::prelude::*;
 use std::sync::Arc;
 use tokio::sync::{mpsc, watch};
->>>>>>> 6d155b0f
 
 use super::playbin::Playbin;
 use crate::{
@@ -275,9 +270,6 @@
 
     let (new_state_tx, new_state_rx) = watch::channel(current_state.clone());
 
-<<<<<<< HEAD
-    let bus_stream = bus.stream().map(Message::GStreamerMessage);
-=======
     let mut controller = Controller {
         config,
         playbin,
@@ -285,7 +277,6 @@
         current_state,
         new_state_tx: Some(new_state_tx),
     };
->>>>>>> 6d155b0f
 
     Ok((
         async move {
@@ -293,7 +284,7 @@
 
             let commands = commands.map(Message::Command);
 
-            let bus_stream = gstreamer::BusStream::new(&bus).map(Message::GStreamerMessage);
+            let bus_stream = bus.stream().map(Message::GStreamerMessage);
 
             let mut messages = commands.merge(bus_stream);
 
