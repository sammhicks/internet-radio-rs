[package]
name = "rradio"
version = "0.9.0"
authors = ["Samuel Hicks <SamMHicks@hotmail.co.uk>"]
edition = "2018"
description = "An internet radio with configurable two digit entry of stations"
readme = "README.md"
homepage = "https://github.com/sammhicks/internet-radio-rs"
repository = "https://github.com/sammhicks/internet-radio-rs"
license = "MIT"
keywords = ["radio"]
categories = ["audio", "internet"]

# See more keys and their definitions at https://doc.rust-lang.org/cargo/reference/manifest.html

[features]
web_interface = [ "bytes", "warp"]
embed_static_web_content = []

[dependencies]
anyhow = "1.0"
<<<<<<< HEAD
crossterm =  { version = "0.17", features = ["event-stream"] }
=======
base64 = "0.12"
bytes = { version = "0.5", optional = true }
crossterm =  { version = "0.16", features = ["event-stream"] }
>>>>>>> 6d155b0f
flexi_logger = { version = "0.15", default_features = false, features = ["textfilter"] }
futures = "0.3"
glib = "0.10"
gstreamer = "0.16"
gstreamer-sys = "0.9"
log = { version = "0.4", features = ["std"] }
m3u = "1.0"
pls = "0.2"
serde = { version = "1.0", features = ["derive", "rc"] }
tokio = { version = "0.2", features = ["macros", "stream", "sync", "time"] }
toml = "0.5"
warp = { version = "0.2", optional = true }<|MERGE_RESOLUTION|>--- conflicted
+++ resolved
@@ -19,13 +19,9 @@
 
 [dependencies]
 anyhow = "1.0"
-<<<<<<< HEAD
-crossterm =  { version = "0.17", features = ["event-stream"] }
-=======
 base64 = "0.12"
 bytes = { version = "0.5", optional = true }
-crossterm =  { version = "0.16", features = ["event-stream"] }
->>>>>>> 6d155b0f
+crossterm =  { version = "0.17", features = ["event-stream"] }
 flexi_logger = { version = "0.15", default_features = false, features = ["textfilter"] }
 futures = "0.3"
 glib = "0.10"
